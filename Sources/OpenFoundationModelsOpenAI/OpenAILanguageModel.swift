import Foundation
import OpenFoundationModels

/// OpenAI Language Model Provider for OpenFoundationModels
public final class OpenAILanguageModel: LanguageModel, @unchecked Sendable {
    
    // MARK: - Properties
    private let httpClient: OpenAIHTTPClient
    private let model: OpenAIModel
    private let requestBuilder: any RequestBuilder
    private let responseHandler: any ResponseHandler
    private let rateLimiter: RateLimiter
    
    // MARK: - Apple Foundation Models Protocol Compliance
    public var isAvailable: Bool {
        // For simplicity, return true - actual availability can be checked during request
        return true
    }
    
    // MARK: - Initialization
    public init(
        configuration: OpenAIConfiguration,
        model: OpenAIModel
    ) {
        self.httpClient = OpenAIHTTPClient(configuration: configuration)
        self.model = model
        // Direct instantiation based on model type
        switch model.modelType {
        case .gpt:
            self.requestBuilder = GPTRequestBuilder()
            self.responseHandler = GPTResponseHandler()
        case .reasoning:
            self.requestBuilder = ReasoningRequestBuilder()
            self.responseHandler = ReasoningResponseHandler()
        }
        self.rateLimiter = RateLimiter(configuration: configuration.rateLimits)
    }
    
    // MARK: - LanguageModel Protocol Implementation
    public func generate(transcript: Transcript, options: GenerationOptions?) async throws -> Transcript.Entry {
        try await withRateLimit { [self] in
            // Use TranscriptConverter for all conversions
            let messages = TranscriptConverter.buildMessages(from: transcript)
            let tools = TranscriptConverter.extractTools(from: transcript)
            let responseFormat = TranscriptConverter.extractResponseFormatWithSchema(from: transcript)
            let finalOptions = options ?? TranscriptConverter.extractOptions(from: transcript)
            
            // Build request with response format if present
            let request = try buildChatRequestWithFormat(
                model: model,
                messages: messages,
                options: finalOptions,
                tools: tools,
                responseFormat: responseFormat,
                stream: false
            )
            
            do {
                let response: ChatCompletionResponse = try await httpClient.send(request)
                
                // Check if response contains tool calls
                if let toolCalls = responseHandler.extractToolCalls(from: response),
                   !toolCalls.isEmpty {
                    // Convert OpenAI tool calls to Transcript.ToolCalls
                    let transcriptToolCalls = convertToTranscriptToolCalls(toolCalls)
                    return .toolCalls(transcriptToolCalls)
                }
                
                // Otherwise, extract text content and return as response
                let content = try responseHandler.extractContent(from: response)
                let responseEntry = Transcript.Response(
                    assetIDs: [],
                    segments: [.text(Transcript.TextSegment(content: content))]
                )
                return .response(responseEntry)
            } catch {
                throw responseHandler.handleError(error, for: model)
            }
        }
    }
    
    public func stream(transcript: Transcript, options: GenerationOptions?) -> AsyncThrowingStream<Transcript.Entry, Error> {
        AsyncThrowingStream<Transcript.Entry, Error> { continuation in
            Task {
                do {
                    try await withRateLimit { [self] in
                        // Use TranscriptConverter for all conversions
                        let messages = TranscriptConverter.buildMessages(from: transcript)
                        let tools = TranscriptConverter.extractTools(from: transcript)
                        let responseFormat = TranscriptConverter.extractResponseFormatWithSchema(from: transcript)
                        let finalOptions = options ?? TranscriptConverter.extractOptions(from: transcript)

                        let request = try buildChatRequestWithFormat(
                            model: model,
                            messages: messages,
                            options: finalOptions,
                            tools: tools,
                            responseFormat: responseFormat,
                            stream: true
                        )

                        let streamHandler = StreamingHandler()
                        var accumulatedContent = ""
<<<<<<< HEAD
                        var accumulatedToolCalls: [OpenAIToolCall] = []
=======
                        // Use dictionary keyed by index for streaming tool calls
                        var accumulatedToolCalls: [Int: (id: String, type: String, name: String, arguments: String)] = [:]
>>>>>>> 81ccf753

                        for try await data in await httpClient.stream(request) {
                            do {
                                if let chunks = try streamHandler.processStreamData(data) {
                                    for chunk in chunks {
                                        // Check if this is a tool call response
                                        if let choice = chunk.choices.first {
                                            // Handle tool calls in stream
                                            let delta = choice.delta
                                            if let toolCalls = delta.toolCalls {
                                                // Accumulate tool calls by index
                                                for toolCall in toolCalls {
                                                    let index = toolCall.index
                                                    if var existing = accumulatedToolCalls[index] {
                                                        // Update existing tool call by appending arguments
                                                        if let name = toolCall.function.name, !name.isEmpty {
                                                            existing.name = name
                                                        }
                                                        existing.arguments += toolCall.function.arguments ?? ""
                                                        accumulatedToolCalls[index] = existing
                                                    } else {
                                                        // Add new tool call (first chunk has id and type)
                                                        accumulatedToolCalls[index] = (
                                                            id: toolCall.id ?? "call_\(index)",
                                                            type: toolCall.type ?? "function",
                                                            name: toolCall.function.name ?? "",
                                                            arguments: toolCall.function.arguments ?? ""
                                                        )
                                                    }
                                                }
                                            } else if let content = delta.content {
                                                // Regular content
                                                accumulatedContent += content
                                                let responseEntry = Transcript.Response(
                                                    assetIDs: [],
                                                    segments: [.text(Transcript.TextSegment(content: accumulatedContent))]
                                                )
                                                continuation.yield(.response(responseEntry))
                                            }

                                            // Check for finish reason
                                            if choice.finishReason == "tool_calls" && !accumulatedToolCalls.isEmpty {
                                                // Convert accumulated tool calls to OpenAIToolCall array
                                                let toolCallsArray = accumulatedToolCalls.sorted { $0.key < $1.key }.map { (_, value) in
                                                    OpenAIToolCall(
                                                        id: value.id,
                                                        type: value.type,
                                                        function: OpenAIToolCall.FunctionCall(
                                                            name: value.name,
                                                            arguments: value.arguments
                                                        )
                                                    )
                                                }
                                                // Yield the accumulated tool calls
                                                let transcriptToolCalls = convertToTranscriptToolCalls(toolCallsArray)
                                                continuation.yield(.toolCalls(transcriptToolCalls))
                                            }
                                        }
                                    }
                                }
                            } catch {
                                continuation.finish(throwing: error)
                                return
                            }
                        }

                        continuation.finish()
                    }
                } catch {
                    continuation.finish(throwing: error)
                }
            }
        }
    }
    
    public func supports(locale: Locale) -> Bool {
        // OpenAI models support most languages
        return true
    }
    
    // MARK: - Structured Output with GenerationSchema
    
    /// Generate with explicit JSON Schema for structured output
    /// - Parameters:
    ///   - transcript: The conversation transcript
    ///   - schema: The GenerationSchema to use for structured output
    ///   - options: Generation options
    /// - Returns: The generated transcript entry
    public func generate(
        transcript: Transcript,
        schema: GenerationSchema,
        options: GenerationOptions? = nil
    ) async throws -> Transcript.Entry {
        try await withRateLimit { [self] in
            // Use TranscriptConverter for message building
            let messages = TranscriptConverter.buildMessages(from: transcript)
            let tools = TranscriptConverter.extractTools(from: transcript)
            
            // Convert GenerationSchema to ResponseFormat
            let responseFormat = convertSchemaToResponseFormat(schema)
            let finalOptions = options ?? TranscriptConverter.extractOptions(from: transcript)
            
            // Build request with JSON Schema format
            let request = try buildChatRequestWithFormat(
                model: model,
                messages: messages,
                options: finalOptions,
                tools: tools,
                responseFormat: responseFormat,
                stream: false
            )
            
            // Send request
            let response: ChatCompletionResponse = try await httpClient.send(request)
            
            // Handle tool calls if present
            if let toolCalls = responseHandler.extractToolCalls(from: response),
               !toolCalls.isEmpty {
                return .toolCalls(convertToTranscriptToolCalls(toolCalls))
            }
            
            // Return normal response
            let content = try responseHandler.extractContent(from: response)
            return createResponseEntry(content: content)
        }
    }
    
    /// Generate with a Generable type for structured output
    /// - Parameters:
    ///   - transcript: The conversation transcript
    ///   - type: The Generable type to use for structured output
    ///   - options: Generation options
    /// - Returns: The generated transcript entry with structured content
    public func generate<T: Generable>(
        transcript: Transcript,
        generating type: T.Type,
        options: GenerationOptions? = nil
    ) async throws -> (entry: Transcript.Entry, content: T) {
        // Get the schema from the Generable type
        let schema = T.generationSchema
        
        // Generate with the schema
        let entry = try await generate(transcript: transcript, schema: schema, options: options)
        
        // Parse the response content
        guard case .response(let response) = entry else {
            throw OpenAILanguageModelError.unexpectedResponse("Expected response entry, got \(entry)")
        }
        
        // Extract the content and parse it
        let content = extractTextFromSegments(response.segments)
        let generatedContent = try GeneratedContent(json: content)
        let parsedContent = try T(generatedContent)
        
        return (entry, parsedContent)
    }
    
    /// Get model information
    public var modelInfo: ModelInfo {
        return ModelInfo(
            name: model.apiName,
            contextWindow: model.contextWindow,
            maxOutputTokens: model.maxOutputTokens,
            capabilities: model.capabilities,
            pricingTier: model.pricingTier,
            knowledgeCutoff: model.knowledgeCutoff,
            supportsVision: model.supportsVision,
            supportsFunctionCalling: model.supportsFunctionCalling,
            isReasoningModel: model.isReasoningModel
        )
    }
    
    // MARK: - Private Methods
    
    private func checkAvailability() async -> Bool {
        do {
            // Simple health check by making a minimal request
            let request = try requestBuilder.buildChatRequest(
                model: model,
                messages: [ChatMessage.user("test")],
                options: GenerationOptions(maximumResponseTokens: 1),
                tools: nil,
                responseFormat: nil
            )

            let _: ChatCompletionResponse = try await httpClient.send(request)
            return true
        } catch {
            return false
        }
    }
    
    private func withRateLimit<T: Sendable>(_ operation: @escaping @Sendable () async throws -> T) async throws -> T {
        try await rateLimiter.execute(operation)
    }
    
    // MARK: - Private Helper Methods

    /// Build chat request with optional response format
    private func buildChatRequestWithFormat(
        model: OpenAIModel,
        messages: [ChatMessage],
        options: GenerationOptions?,
        tools: [Tool]?,
        responseFormat: ResponseFormat?,
        stream: Bool
    ) throws -> OpenAIHTTPRequest {
        // Create the appropriate request based on request builder type
        if stream {
            return try requestBuilder.buildStreamRequest(
                model: model,
                messages: messages,
                options: options,
                tools: tools,
                responseFormat: responseFormat
            )
        } else {
            return try requestBuilder.buildChatRequest(
                model: model,
                messages: messages,
                options: options,
                tools: tools,
                responseFormat: responseFormat
            )
        }
    }
    
    /// Convert GenerationSchema to ResponseFormat
    private func convertSchemaToResponseFormat(_ schema: GenerationSchema) -> ResponseFormat {
        // Encode GenerationSchema to get JSON Schema
        do {
            let encoder = JSONEncoder()
            let schemaData = try encoder.encode(schema)
            
            // Convert to JSON dictionary
            if let schemaJson = try JSONSerialization.jsonObject(with: schemaData) as? [String: Any] {
                // Transform to OpenAI's expected JSON Schema format
                let transformedSchema = transformToOpenAIJSONSchema(schemaJson)
                return .jsonSchema(transformedSchema)
            }
        } catch {
            print("Warning: Failed to convert GenerationSchema to ResponseFormat: \(error)")
        }
        
        // Fallback to JSON mode
        return .json
    }
    
    /// Transform GenerationSchema JSON to OpenAI's JSON Schema format
    private func transformToOpenAIJSONSchema(_ json: [String: Any]) -> [String: Any] {
        var schema: [String: Any] = [:]
        
        // Extract type (default to "object")
        schema["type"] = json["type"] as? String ?? "object"
        
        // Extract and transform properties
        if let properties = json["properties"] as? [String: [String: Any]] {
            var transformedProperties: [String: [String: Any]] = [:]
            
            for (key, propJson) in properties {
                var prop: [String: Any] = [:]
                prop["type"] = propJson["type"] as? String ?? "string"
                
                if let description = propJson["description"] as? String {
                    prop["description"] = description
                }
                
                // Handle enum values if present
                if let enumValues = propJson["enum"] as? [String] {
                    prop["enum"] = enumValues
                }
                
                // Handle array items if present
                if prop["type"] as? String == "array",
                   let items = propJson["items"] as? [String: Any] {
                    prop["items"] = items
                }
                
                transformedProperties[key] = prop
            }
            
            schema["properties"] = transformedProperties
        }
        
        // Extract required fields
        if let required = json["required"] as? [String] {
            schema["required"] = required
        }
        
        // Add description if present
        if let description = json["description"] as? String {
            schema["description"] = description
        }
        
        return schema
    }
    
    /// Create response entry from content string
    private func createResponseEntry(content: String) -> Transcript.Entry {
        return .response(
            Transcript.Response(
                assetIDs: [],
                segments: [.text(Transcript.TextSegment(content: content))]
            )
        )
    }
    
    /// Extract text from Transcript segments
    private func extractTextFromSegments(_ segments: [Transcript.Segment]) -> String {
        var texts: [String] = []
        
        for segment in segments {
            switch segment {
            case .text(let textSegment):
                texts.append(textSegment.content)
                
            case .structure(let structuredSegment):
                // Convert structured content to string
                if let jsonData = try? JSONEncoder().encode(structuredSegment.content),
                   let jsonString = String(data: jsonData, encoding: .utf8) {
                    texts.append(jsonString)
                } else {
                    texts.append("[GeneratedContent]")
                }
            }
        }
        
        return texts.joined(separator: " ")
    }
}

// MARK: - Model Information
public struct ModelInfo: Sendable {
    public let name: String
    public let contextWindow: Int
    public let maxOutputTokens: Int
    public let capabilities: ModelCapabilities
    public let pricingTier: PricingTier
    public let knowledgeCutoff: String
    public let supportsVision: Bool
    public let supportsFunctionCalling: Bool
    public let isReasoningModel: Bool
}

// MARK: - Rate Limiter
public actor RateLimiter {
    private let configuration: RateLimitConfiguration
    private var requestTimestamps: [Date] = []
    private var tokenCount: Int = 0
    private var lastReset: Date = Date()
    
    internal init(configuration: RateLimitConfiguration) {
        self.configuration = configuration
    }
    
    internal func execute<T: Sendable>(_ operation: @escaping @Sendable () async throws -> T) async throws -> T {
        if configuration.enableBackoff {
            try await waitIfNeeded()
        }
        
        let result = try await operation()
        recordRequest()
        return result
    }
    
    private func waitIfNeeded() async throws {
        let now = Date()
        
        // Clean up timestamps older than 1 minute
        let oneMinuteAgo = now.addingTimeInterval(-60)
        requestTimestamps = requestTimestamps.filter { $0 > oneMinuteAgo }
        
        // Check if we're at the rate limit
        if requestTimestamps.count >= configuration.requestsPerMinute {
            // Calculate wait time
            if let oldestTimestamp = requestTimestamps.first {
                let waitTime = oldestTimestamp.addingTimeInterval(60).timeIntervalSince(now)
                if waitTime > 0 {
                    try await Task.sleep(nanoseconds: UInt64(waitTime * 1_000_000_000))
                }
            }
        }
    }
    
    private func recordRequest() {
        requestTimestamps.append(Date())
    }
}


// MARK: - Convenience Extensions
extension OpenAILanguageModel {
    
    /// Estimate token count for text (rough estimation)
    public func estimateTokenCount(_ text: String) -> Int {
        // Rough estimation: ~4 characters per token for English
        return max(1, text.count / 4)
    }
    
    /// Check if prompt would exceed context window
    public func wouldExceedContext(_ prompt: String) -> Bool {
        let estimatedTokens = estimateTokenCount(prompt)
        return estimatedTokens > model.contextWindow
    }
    
    /// Truncate text to fit within context window
    public func truncateToContext(_ text: String, reserveTokens: Int = 1000) -> String {
        let maxTokens = model.contextWindow - reserveTokens
        let maxCharacters = maxTokens * 4 // Rough estimation
        
        if text.count <= maxCharacters {
            return text
        }
        
        let truncated = String(text.prefix(maxCharacters))
        
        // Try to truncate at a word boundary
        if let lastSpace = truncated.lastIndex(of: " ") {
            return String(truncated[..<lastSpace])
        }
        
        return truncated
    }
    
    /// Execute with retry logic
    public func withRetry<T>(
        maxAttempts: Int = 3,
        operation: @escaping () async throws -> T
    ) async throws -> T {
        var lastError: Error?
        
        for attempt in 1...maxAttempts {
            do {
                return try await operation()
            } catch let error as OpenAIModelError {
                lastError = error
                
                // Check if error is retryable
                switch error {
                case .rateLimitExceeded:
                    if attempt < maxAttempts {
                        let delay = TimeInterval(attempt * attempt) // Exponential backoff
                        try await Task.sleep(nanoseconds: UInt64(delay * 1_000_000_000))
                        continue
                    }
                case .modelNotAvailable, .parameterNotSupported, .contextLengthExceeded, .quotaExceeded:
                    // Non-retryable errors
                    throw error
                default:
                    if attempt < maxAttempts {
                        let delay = TimeInterval(attempt)
                        try await Task.sleep(nanoseconds: UInt64(delay * 1_000_000_000))
                        continue
                    }
                }
                
                throw error
            } catch {
                lastError = error
                
                // For other errors, retry if network-related
                if error is URLError && attempt < maxAttempts {
                    let delay = TimeInterval(attempt)
                    try await Task.sleep(nanoseconds: UInt64(delay * 1_000_000_000))
                    continue
                }
                
                throw error
            }
        }
        
        throw lastError ?? OpenAIModelError.apiError(
            OpenAIAPIError(message: "Max retry attempts exceeded", type: nil, param: nil, code: nil)
        )
    }
}

// MARK: - ToolCall Conversion Helpers
extension OpenAILanguageModel {
    
    /// Convert OpenAI ToolCalls to Transcript.ToolCalls
    private func convertToTranscriptToolCalls(_ openAIToolCalls: [OpenAIToolCall]) -> Transcript.ToolCalls {
        let transcriptToolCalls = openAIToolCalls.map { toolCall in
            // Parse the arguments JSON string to GeneratedContent
            let argumentsContent: GeneratedContent
            if let jsonData = toolCall.function.arguments.data(using: .utf8) {
                do {
                    let jsonObject = try JSONSerialization.jsonObject(with: jsonData)
                    argumentsContent = convertJSONToGeneratedContent(jsonObject)
                } catch {
                    // If parsing fails, create empty structure
                    argumentsContent = GeneratedContent(kind: .structure(properties: [:], orderedKeys: []))
                }
            } else {
                argumentsContent = GeneratedContent(kind: .structure(properties: [:], orderedKeys: []))
            }
            
            return Transcript.ToolCall(
                id: toolCall.id,
                toolName: toolCall.function.name,
                arguments: argumentsContent
            )
        }
        
        return Transcript.ToolCalls(transcriptToolCalls)
    }
    
    /// Convert JSON object to GeneratedContent
    private func convertJSONToGeneratedContent(_ json: Any) -> GeneratedContent {
        switch json {
        case let string as String:
            return GeneratedContent(kind: .string(string))
        case let number as NSNumber:
            if number.isBool {
                return GeneratedContent(kind: .bool(number.boolValue))
            } else {
                return GeneratedContent(kind: .number(number.doubleValue))
            }
        case let array as [Any]:
            let elements = array.map { convertJSONToGeneratedContent($0) }
            return GeneratedContent(kind: .array(elements))
        case let dict as [String: Any]:
            let properties = dict.mapValues { convertJSONToGeneratedContent($0) }
            let orderedKeys = Array(dict.keys).sorted()
            return GeneratedContent(kind: .structure(properties: properties, orderedKeys: orderedKeys))
        case is NSNull:
            return GeneratedContent(kind: .null)
        default:
            return GeneratedContent(kind: .null)
        }
    }
}

// MARK: - OpenAILanguageModelError
public enum OpenAILanguageModelError: Error, LocalizedError {
    case unexpectedResponse(String)
    
    public var errorDescription: String? {
        switch self {
        case .unexpectedResponse(let message):
            return "Unexpected response: \(message)"
        }
    }
}

// MARK: - NSNumber Bool Detection Extension
private extension NSNumber {
    var isBool: Bool {
        let boolID = CFBooleanGetTypeID()
        let numID = CFGetTypeID(self)
        return numID == boolID
    }
}<|MERGE_RESOLUTION|>--- conflicted
+++ resolved
@@ -101,12 +101,8 @@
 
                         let streamHandler = StreamingHandler()
                         var accumulatedContent = ""
-<<<<<<< HEAD
-                        var accumulatedToolCalls: [OpenAIToolCall] = []
-=======
                         // Use dictionary keyed by index for streaming tool calls
                         var accumulatedToolCalls: [Int: (id: String, type: String, name: String, arguments: String)] = [:]
->>>>>>> 81ccf753
 
                         for try await data in await httpClient.stream(request) {
                             do {
